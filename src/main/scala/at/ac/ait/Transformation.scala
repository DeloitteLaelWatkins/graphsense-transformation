--- conflicted
+++ resolved
@@ -73,23 +73,13 @@
       else Currency(0, 0, 0)
     }
     all.groupBy(idColumn)
-<<<<<<< HEAD
-      .agg(min(F.txIndex) as firstTxNumber,
-           max(F.txIndex) as lastTxNumber)
-      .join(txTimes.toDF(firstTxNumber, F.firstTx), firstTxNumber)
-      .join(txTimes.toDF(lastTxNumber, F.lastTx), lastTxNumber)
-      .drop(firstTxNumber, lastTxNumber)
-      .join(inStats, List(idColumn), "left_outer")
-=======
       .agg(min(F.txIndex) as "firstTxNumber",
            max(F.txIndex) as "lastTxNumber")
       .join(txTimes.toDF("firstTxNumber", F.firstTx), "firstTxNumber")
       .join(txTimes.toDF("lastTxNumber", F.lastTx), "lastTxNumber")
       .drop("firstTxNumber", "lastTxNumber")
       .join(inStats, idColumn)
->>>>>>> cedc28f6
       .join(outStats, List(idColumn), "left_outer").na.fill(0)
-      .withColumn(F.totalReceived, zeroValueIfNull(col(F.totalReceived)))
       .withColumn(F.totalSpent, zeroValueIfNull(col(F.totalSpent)))
   }
 
